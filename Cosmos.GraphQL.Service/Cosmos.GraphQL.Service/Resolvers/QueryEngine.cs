using System;
using System.Collections.Generic;
using System.Configuration;
using System.Reflection;
using System.Text.Json;
using System.Threading.Tasks;
using Cosmos.GraphQL.Service.configurations;
using Cosmos.GraphQL.Service.Models;
using Cosmos.GraphQL.Service.Resolvers;
using GraphQL.Execution;
using Microsoft.Azure.Cosmos;
using Microsoft.CodeAnalysis.CSharp.Scripting;
using Microsoft.CodeAnalysis.Scripting;
using Newtonsoft.Json;
using Newtonsoft.Json.Linq;

namespace Cosmos.GraphQL.Services
{
    public class QueryEngine
    {
        private readonly CosmosClientProvider _clientProvider;

        private ScriptOptions scriptOptions;
        private MetadataStoreProvider _metadataStoreProvider;

        public QueryEngine(CosmosClientProvider clientProvider, MetadataStoreProvider metadataStoreProvider)
        {
            this._clientProvider = clientProvider;
            this._metadataStoreProvider = metadataStoreProvider;
        }

        public void registerResolver(GraphQLQueryResolver resolver)
        {
            this._metadataStoreProvider.StoreQueryResolver(resolver);  
        }

        public async Task<JsonDocument> execute(string graphQLQueryName, IDictionary<string, ArgumentValue> parameters)
        {
            var resolver = _metadataStoreProvider.GetQueryResolver(graphQLQueryName);
            var container = this._clientProvider.getCosmosClient().GetDatabase(resolver.databaseName).GetContainer(resolver.containerName);
            var querySpec = new QueryDefinition(resolver.parametrizedQuery);
            
            foreach(var parameterEntry in parameters)
            {
                querySpec.WithParameter("@" + parameterEntry.Key, parameterEntry.Value.Value);
            }

            var firstPage = container.GetItemQueryIterator<JObject>(querySpec).ReadNextAsync().Result;

            JObject firstItem = null;

            var iterator = firstPage.GetEnumerator();
<<<<<<< HEAD
            while (iterator.MoveNext() && firstItem == null)
=======
            while (iterator.MoveNext()&& firstItem == null)
>>>>>>> 78d25e4f
            {
                firstItem = iterator.Current;
            }
            
            JsonDocument  jsonDocument = JsonDocument.Parse(firstItem.ToString());

            return await Task.FromResult(jsonDocument);
        }
    }
}<|MERGE_RESOLUTION|>--- conflicted
+++ resolved
@@ -50,11 +50,8 @@
             JObject firstItem = null;
 
             var iterator = firstPage.GetEnumerator();
-<<<<<<< HEAD
+
             while (iterator.MoveNext() && firstItem == null)
-=======
-            while (iterator.MoveNext()&& firstItem == null)
->>>>>>> 78d25e4f
             {
                 firstItem = iterator.Current;
             }
