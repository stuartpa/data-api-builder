using System;
using System.Collections.Generic;
using System.Configuration;
using System.Reflection;
using System.Text.Json;
using System.Threading.Tasks;
using Cosmos.GraphQL.Service.configurations;
using Cosmos.GraphQL.Service.Models;
using Cosmos.GraphQL.Service.Resolvers;
using GraphQL.Execution;
using Microsoft.Azure.Cosmos;
using Microsoft.CodeAnalysis.CSharp.Scripting;
using Microsoft.CodeAnalysis.Scripting;
using Newtonsoft.Json;
using Newtonsoft.Json.Linq;

namespace Cosmos.GraphQL.Services
{
    public class QueryEngine
    {
        private readonly CosmosClientProvider _clientProvider;

        private ScriptOptions scriptOptions;
        private MetadataStoreProvider _metadataStoreProvider;

        public QueryEngine(CosmosClientProvider clientProvider, MetadataStoreProvider metadataStoreProvider)
        {
            this._clientProvider = clientProvider;
            this._metadataStoreProvider = metadataStoreProvider;
        }

        public void registerResolver(GraphQLQueryResolver resolver)
        {
            this._metadataStoreProvider.StoreQueryResolver(resolver);  
        }

        public JsonDocument execute(string graphQLQueryName, IDictionary<string, ArgumentValue> parameters)
        {
            // TODO: add support for nesting
            // TODO: add support for join query against another container
            // TODO: add support for TOP and Order-by push-down

            var resolver = _metadataStoreProvider.GetQueryResolver(graphQLQueryName);
            var container = this._clientProvider.getCosmosClient().GetDatabase(resolver.databaseName).GetContainer(resolver.containerName);
            var querySpec = new QueryDefinition(resolver.parametrizedQuery);

            if (parameters != null)
            {
                foreach (var parameterEntry in parameters)
                {
                    querySpec.WithParameter("@" + parameterEntry.Key, parameterEntry.Value.Value);
                }
            }

            var firstPage = container.GetItemQueryIterator<JObject>(querySpec).ReadNextAsync().Result;

            JObject firstItem = null;

            var iterator = firstPage.GetEnumerator();

<<<<<<< HEAD
            return await Task.FromResult<JsonDocument>(jsonDocument);
=======
            while (iterator.MoveNext() && firstItem == null)
            {
                firstItem = iterator.Current;
            }
            JsonDocument jsonDocument = JsonDocument.Parse(firstItem.ToString());

            return jsonDocument;
>>>>>>> 3920a184
        }

        public IEnumerable<JsonDocument> executeList(string graphQLQueryName, IDictionary<string, ArgumentValue> parameters)
        {
            // TODO: add support for nesting
            // TODO: add support for join query against another container
            // TODO: add support for TOP and Order-by push-down

            var resolver = _metadataStoreProvider.GetQueryResolver(graphQLQueryName);
            var container = this._clientProvider.getCosmosClient().GetDatabase(resolver.databaseName).GetContainer(resolver.containerName);
            var querySpec = new QueryDefinition(resolver.parametrizedQuery);

            if (parameters != null)
            {
                foreach (var parameterEntry in parameters)
                {
                    querySpec.WithParameter("@" + parameterEntry.Key, parameterEntry.Value.Value);
                }
            }

            var firstPage = container.GetItemQueryIterator<JObject>(querySpec).ReadNextAsync().Result;

            JObject firstItem = null;

            var iterator = firstPage.GetEnumerator();

            List<JsonDocument> resultsAsList = new List<JsonDocument>();
            while (iterator.MoveNext())
            {
                firstItem = iterator.Current;
                resultsAsList.Add(JsonDocument.Parse(firstItem.ToString()));
            }

            return resultsAsList;
        }

        internal bool isListQuery(string queryName)
        {
            return _metadataStoreProvider.GetQueryResolver(queryName).isList;
        }
    }
}<|MERGE_RESOLUTION|>--- conflicted
+++ resolved
@@ -58,9 +58,6 @@
 
             var iterator = firstPage.GetEnumerator();
 
-<<<<<<< HEAD
-            return await Task.FromResult<JsonDocument>(jsonDocument);
-=======
             while (iterator.MoveNext() && firstItem == null)
             {
                 firstItem = iterator.Current;
@@ -68,7 +65,6 @@
             JsonDocument jsonDocument = JsonDocument.Parse(firstItem.ToString());
 
             return jsonDocument;
->>>>>>> 3920a184
         }
 
         public IEnumerable<JsonDocument> executeList(string graphQLQueryName, IDictionary<string, ArgumentValue> parameters)
